--- conflicted
+++ resolved
@@ -14,11 +14,7 @@
 }));
 
 jest.mock('@/services/students', () => ({
-<<<<<<< HEAD
-  listStudentsByClass: jest.fn(),
-=======
   list: jest.fn(),
->>>>>>> 9756cd90
 }));
 
 jest.mock('react-toastify', () => ({
@@ -29,15 +25,9 @@
   test('renders class info and students', async () => {
     require('react-router-dom').useParams.mockReturnValue({ classId: '1' });
     const { getClassById } = require('@/services/classes');
-<<<<<<< HEAD
-    const { listStudentsByClass } = require('@/services/students');
-    getClassById.mockResolvedValue({ series: 1, letter: 'A', discipline: 'Mat' });
-    listStudentsByClass.mockResolvedValue([
-=======
     const { list } = require('@/services/students');
     getClassById.mockResolvedValue({ series: 1, letter: 'A', discipline: 'Mat' });
     list.mockResolvedValue([
->>>>>>> 9756cd90
       { id: 1, number: 1, name: 'Ana', phone: '123', email: 'a@test.com' },
     ]);
 
@@ -54,15 +44,9 @@
   test('shows not found message', async () => {
     require('react-router-dom').useParams.mockReturnValue({ classId: '99' });
     const { getClassById } = require('@/services/classes');
-<<<<<<< HEAD
-    const { listStudentsByClass } = require('@/services/students');
-    getClassById.mockRejectedValue({ response: { status: 404 } });
-    listStudentsByClass.mockResolvedValue([]);
-=======
     const { list } = require('@/services/students');
     getClassById.mockRejectedValue({ response: { status: 404 } });
     list.mockResolvedValue([]);
->>>>>>> 9756cd90
 
     render(
       <MemoryRouter>
