--- conflicted
+++ resolved
@@ -375,11 +375,7 @@
       >
         <span className="text-[11px] uppercase tracking-wide text-gray-500">{weekday}</span>
         <span
-<<<<<<< HEAD
-          className={[
-=======
           className=[
->>>>>>> 9ffc79cf
             'ml-auto text-[12px] font-semibold rounded-full px-2 py-0.5',
             isToday ? 'bg-indigo-50 text-indigo-700 ring-1 ring-indigo-200' : 'bg-gray-50 text-gray-400',
           ].join(' ')}
