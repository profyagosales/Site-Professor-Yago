--- conflicted
+++ resolved
@@ -354,28 +354,10 @@
     if (!day.isWithinYear) return;
     onCreateForDay(day);
   }, [day, onCreateForDay]);
-<<<<<<< HEAD
-
-  const containerClassName = [
-    'relative flex flex-col rounded-2xl border border-gray-200/70 bg-white shadow-[0_1px_0_rgba(0,0,0,0.02)] transition-shadow duration-150',
-    'hover:shadow-[0_6px_18px_rgba(15,23,42,0.06)]',
-    dimmed ? 'opacity-60' : 'opacity-100',
-  ]
-    .filter(Boolean)
-    .join(' ');
-
-  const dayBadgeClassName = `ml-auto text-[12px] font-semibold rounded-full px-2 py-0.5 ${
-    isToday ? 'bg-indigo-50 text-indigo-700 ring-1 ring-indigo-200' : 'bg-gray-50 text-gray-400'
-  }`;
-=======
->>>>>>> 8b22263e
 
   return (
     <div
       ref={refCallback}
-<<<<<<< HEAD
-      className={containerClassName}
-=======
       className={[
         'relative flex flex-col rounded-2xl border border-gray-200/70 bg-white shadow-[0_1px_0_rgba(0,0,0,0.02)] transition-shadow duration-150',
         'hover:shadow-[0_6px_18px_rgba(15,23,42,0.06)]',
@@ -383,7 +365,6 @@
       ]
         .filter(Boolean)
         .join(' ')}
->>>>>>> 8b22263e
       style={{ minHeight: 'var(--agenda-cell-h)' }}
     >
       <button
@@ -393,16 +374,12 @@
         className="flex items-center gap-2 p-2 text-left transition-colors duration-150 disabled:cursor-not-allowed disabled:opacity-50"
       >
         <span className="text-[11px] uppercase tracking-wide text-gray-500">{weekday}</span>
-<<<<<<< HEAD
-        <span className={dayBadgeClassName}>
-=======
         <span
           className=[
             'ml-auto text-[12px] font-semibold rounded-full px-2 py-0.5',
             isToday ? 'bg-indigo-50 text-indigo-700 ring-1 ring-indigo-200' : 'bg-gray-50 text-gray-400',
           ].join(' ')}
         >
->>>>>>> 8b22263e
           {dayNumber}
         </span>
         {isToday ? (
