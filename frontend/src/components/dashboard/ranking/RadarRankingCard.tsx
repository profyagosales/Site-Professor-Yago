import { useCallback, useEffect, useMemo, useRef, useState } from 'react';
import DashboardCard from '@/components/dashboard/DashboardCard';
<<<<<<< HEAD
import { fetchRankings, createFiltersKey } from '@/features/radar/services';
import { resolveEntityLabel, resolveMetricLabel } from '@/features/radar/maps';
=======
import { fetchRankings, createFiltersKey } from '@/services/analytics';
>>>>>>> ea06278a
import type {
  RankingsFilters,
  RankingsResponse,
  RankingMetric,
  RankingEntity,
  RankingTerm,
} from '@/types/analytics';
import RankingToolbar, { entityLabel, metricLabel } from './RankingToolbar';
import RankingList, { RankingSkeleton } from './RankingList';
import ConfettiBurst from './ConfettiBurst';
import { listMyClasses, type ClassSummary } from '@/services/classes.service';
import { getCurrentUser } from '@/services/auth';

const CONFETTI_FLAG = String((import.meta as any)?.env?.VITE_FEATURE_RANKING_CONFETTI ?? '1') !== '0';
const RANKING_LIMIT = 10;

const INITIAL_FILTERS: RankingsFilters = {
  term: 1,
  entity: 'student',
  metric: 'term_avg',
  classId: null,
};

interface RankingCardState {
  data: RankingsResponse | null;
  loading: boolean;
  error: string | null;
}

const initialState: RankingCardState = {
  data: null,
  loading: true,
  error: null,
};

export default function RadarRankingCard() {
  const [filters, setFilters] = useState<RankingsFilters>(INITIAL_FILTERS);
  const [state, setState] = useState<RankingCardState>(initialState);
  const [refreshToken, setRefreshToken] = useState(0);
  const [classOptions, setClassOptions] = useState<Array<{ value: string; label: string }>>([]);
  const [classesLoading, setClassesLoading] = useState(false);
  const cacheRef = useRef<Map<string, RankingsResponse>>(new Map());
  const pendingMetricRef = useRef<RankingMetric | null>(null);
  const [confettiSeed, setConfettiSeed] = useState<number | null>(null);
  const lastMetricRef = useRef<RankingMetric>(INITIAL_FILTERS.metric);

  useEffect(() => {
    let active = true;
    setClassesLoading(true);
    (async () => {
      try {
        const current = await getCurrentUser().catch(() => null);
        const teacherId = current?.id ?? current?._id ?? null;
        const classes = await listMyClasses({ teacherId });
        if (!active) return;
        setClassOptions(
          classes
            .map((klass) => {
              const value = normalizeClassId(klass);
              if (!value) return null;
              return {
                value,
                label: formatClassLabel(klass),
              };
            })
            .filter(Boolean) as Array<{ value: string; label: string }>,
        );
      } catch (error) {
        if (active) {
          console.error('[RadarRankingCard] Falha ao carregar turmas', error);
        }
      } finally {
        if (active) {
          setClassesLoading(false);
        }
      }
    })();
    return () => {
      active = false;
    };
  }, []);

  useEffect(() => {
    if (!filters.classId) return;
    const exists = classOptions.some((option) => option.value === filters.classId);
    if (!exists) {
      setFilters((prev) => ({ ...prev, classId: null }));
    }
  }, [classOptions, filters.classId]);

  useEffect(() => {
    if (filters.metric !== lastMetricRef.current) {
      lastMetricRef.current = filters.metric;
      pendingMetricRef.current = filters.metric;
    }
  }, [filters.metric]);

  useEffect(() => {
    const controller = new AbortController();
    const normalizedFilters: RankingsFilters = {
      ...filters,
      classId: filters.entity === 'class' ? null : filters.classId ?? null,
    };
    const cacheKey = createFiltersKey(normalizedFilters, RANKING_LIMIT);
    const cached = cacheRef.current.get(cacheKey);

    setState((prev) => ({
      data: cached ?? prev.data,
      loading: !cached,
      error: null,
    }));

    const tabLabel = resolveEntityLabel(normalizedFilters.entity);
    const metricLabelName = resolveMetricLabel(normalizedFilters.metric);
    const termChip = `${normalizedFilters.term}º bimestre`;

    fetchRankings({
      tabLabel,
      metricLabel: metricLabelName,
      termChip,
      classId: normalizedFilters.classId ?? undefined,
      signal: controller.signal,
      limit: RANKING_LIMIT,
    })
      .then((response) => {
        if (controller.signal.aborted) return;
        cacheRef.current.set(cacheKey, response);
        setState({ data: response, loading: false, error: null });
      })
      .catch((error) => {
        if (controller.signal.aborted) return;
        console.error('[RadarRankingCard] Falha ao carregar rankings', error);
        setState((prev) => ({
          data: prev.data,
          loading: false,
          error: 'Não foi possível carregar os rankings.',
        }));
      });

    return () => {
      controller.abort();
    };
  }, [filters, refreshToken]);

  useEffect(() => {
    if (!CONFETTI_FLAG) return;
    if (!state.data) return;
    if (state.loading || state.error) return;
    const pendingMetric = pendingMetricRef.current;
    if (!pendingMetric) return;
    if (state.data.context.metric !== pendingMetric) return;
    const seed = Math.floor(Math.random() * 1_000_000);
    setConfettiSeed(seed);
    pendingMetricRef.current = null;
    const timeout = window.setTimeout(() => setConfettiSeed(null), 900);
    return () => window.clearTimeout(timeout);
  }, [state.data, state.loading, state.error]);

  const title = useMemo(() => {
    return `Top ${RANKING_LIMIT} do ${filters.term}º bimestre — ${entityLabel(filters.entity)}`;
  }, [filters.term, filters.entity]);

  const subtitle = useMemo(() => {
    const context = state.data?.context;
    if (!context) return '';
    const parts: string[] = [];
    const format = (value: number | null | undefined) =>
      typeof value === 'number' && Number.isFinite(value)
        ? value.toLocaleString('pt-BR')
        : null;
    if (context.base_classes) {
      const formatted = format(context.base_classes);
      if (formatted) parts.push(`${formatted} turmas`);
    }
    if (context.base_students) {
      const formatted = format(context.base_students);
      if (formatted) parts.push(`${formatted} alunos`);
    }
    if (context.base_activities) {
      const formatted = format(context.base_activities);
      if (formatted) parts.push(`${formatted} atividades`);
    }
    return parts.length ? `Base: ${parts.join(' · ')}` : '';
  }, [state.data?.context]);

  const items = state.data?.items ?? [];

  const handleTermChange = useCallback((term: RankingTerm) => {
    setFilters((prev) => ({ ...prev, term }));
  }, []);

  const handleMetricChange = useCallback((metric: RankingMetric) => {
    setFilters((prev) => ({ ...prev, metric }));
  }, []);

  const handleEntityChange = useCallback((entity: RankingEntity) => {
    setFilters((prev) => ({
      ...prev,
      entity,
      classId: entity === 'class' ? null : prev.classId ?? null,
    }));
  }, []);

  const handleClassChange = useCallback((classId: string | null) => {
    setFilters((prev) => ({ ...prev, classId }));
  }, []);

  const handleRetry = useCallback(() => {
    setRefreshToken((prev) => prev + 1);
  }, []);

  return (
    <DashboardCard
      title={title}
      action={subtitle ? <span className="text-xs font-medium text-slate-400">{subtitle}</span> : undefined}
      className="relative overflow-hidden"
      contentClassName="relative flex flex-col gap-6"
    >
      {CONFETTI_FLAG && confettiSeed !== null ? <ConfettiBurst seed={confettiSeed} /> : null}
      <RankingToolbar
        term={filters.term}
        metric={filters.metric}
        entity={filters.entity}
        classId={filters.classId ?? null}
        classOptions={classOptions}
        classOptionsLoading={classesLoading}
        onTermChange={handleTermChange}
        onMetricChange={handleMetricChange}
        onEntityChange={handleEntityChange}
        onClassChange={handleClassChange}
      />

      <div className="relative min-h-[360px]">
        {state.loading && !items.length ? (
          <RankingSkeleton />
        ) : state.error && !items.length ? (
          <div className="flex h-full flex-col items-center justify-center rounded-2xl border border-rose-200 bg-rose-50/80 px-6 py-12 text-center text-sm text-rose-700">
            <p>{state.error}</p>
            <button
              type="button"
              className="mt-4 rounded-full bg-rose-600 px-4 py-1.5 text-sm font-semibold text-white shadow-sm transition hover:bg-rose-700 focus-visible:outline-none focus-visible:ring-2 focus-visible:ring-rose-500"
              onClick={handleRetry}
            >
              Tentar novamente
            </button>
          </div>
        ) : items.length === 0 ? (
          <div className="flex h-full flex-col items-center justify-center rounded-2xl border border-slate-200 bg-slate-50/70 px-6 py-12 text-center text-sm text-slate-500">
            <p>Sem dados para este recorte.</p>
          </div>
        ) : (
          <RankingList items={items} entity={filters.entity} metric={filters.metric} />
        )}
      </div>

      {state.error && items.length ? (
        <p className="text-xs text-rose-500">Não foi possível atualizar os rankings agora. Exibindo dados em cache.</p>
      ) : null}

      {!state.loading && !state.error && state.data ? (
        <p className="text-xs text-slate-400">
          Métrica selecionada: <span className="font-medium text-slate-500">{metricLabel(state.data.context.metric)}</span>
        </p>
      ) : null}
    </DashboardCard>
  );
}

function normalizeClassId(klass: ClassSummary): string | null {
  if (!klass) return null;
  const raw = (klass as any)?.id ?? (klass as any)?._id;
  if (!raw) return null;
  const value = String(raw).trim();
  return value || null;
}

function formatClassLabel(klass: ClassSummary): string {
  if (!klass) return 'Turma';
  if (klass.name) return klass.name;
  const series = klass.series ? `${klass.series}º` : '';
  const letter = klass.letter ?? '';
  const grade = `${series}${letter}`.trim();
  const subject = klass.discipline ?? klass.subject ?? '';
  if (grade && subject) return `${grade} • ${subject}`;
  return grade || subject || 'Turma';
}<|MERGE_RESOLUTION|>--- conflicted
+++ resolved
@@ -1,11 +1,6 @@
 import { useCallback, useEffect, useMemo, useRef, useState } from 'react';
 import DashboardCard from '@/components/dashboard/DashboardCard';
-<<<<<<< HEAD
-import { fetchRankings, createFiltersKey } from '@/features/radar/services';
-import { resolveEntityLabel, resolveMetricLabel } from '@/features/radar/maps';
-=======
 import { fetchRankings, createFiltersKey } from '@/services/analytics';
->>>>>>> ea06278a
 import type {
   RankingsFilters,
   RankingsResponse,
