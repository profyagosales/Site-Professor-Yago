--- conflicted
+++ resolved
@@ -3,12 +3,8 @@
 import { toast } from 'react-toastify';
 import AlunosDaTurma from '@/components/AlunosDaTurma';
 import StudentModal from '@/components/StudentModal';
-<<<<<<< HEAD
-import { listStudents, createStudent } from '@/services/students';
 import { toArray } from '@api';
-=======
 import { listStudents, createStudent, updateStudent, deleteStudent } from '@/services/students';
->>>>>>> d1f83111
 
 function TurmaAlunos() {
   const { classId } = useParams();
@@ -20,13 +16,8 @@
   const loadStudents = () => {
     if (!classId) return;
     setLoading(true);
-<<<<<<< HEAD
     listStudents({ class: classId })
-      .then((res) => setStudents(toArray(res)))
-=======
-    listStudents(classId)
       .then((res) => setStudents(Array.isArray(res) ? res : []))
->>>>>>> d1f83111
       .catch(() => toast.error('Erro ao carregar alunos'))
       .finally(() => setLoading(false));
   };
